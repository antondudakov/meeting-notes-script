import json
import os
import subprocess
import signal
from datetime import datetime
import shutil

try:
    import openai
except ImportError:
    raise SystemExit("openai is required. Install with `pip install openai`")

try:
    import whisper
except ImportError:
    raise SystemExit("whisper is required. Install with `pip install -U openai-whisper`")


CONFIG_PATH = os.environ.get("MEETING_SETTINGS", "settings.json")

def load_config(path):
    with open(path, 'r') as f:
        return json.load(f)

def record_audio(output_file, device, duration=None):
# ffmpeg -f avfoundation -i ":0" -ar 48000 -ac 2 -sample_fmt s16
    cmd = [
        "ffmpeg",
        "-y",
        "-f",
        "avfoundation",
        "-i",
        f":{device}",
        "-ar",
        "48000",
        "-ac",
        "2",
        "-sample_fmt",
        "s16"
    ]

    print(f"{cmd}")

    if duration and duration > 0:
        cmd += ["-t", str(duration)]
    cmd.append(output_file)
    proc = subprocess.Popen(cmd)
    print("Press Ctrl+C to stop recording ...")
    try:
        proc.wait()
    except KeyboardInterrupt:
        proc.send_signal(signal.SIGINT)
        proc.wait()

def transcribe_audio(audio_path, model_size="base", language="en"):
    model = whisper.load_model(model_size)
    result = model.transcribe(audio_path, language=language)
    return result["text"].strip()

def summarize_text(text, sentences=5, provider="openai", model="gpt-3.5-turbo", language="en"):
    if provider == "openai":
        api_key = os.environ.get("OPENAI_API_KEY")
        if not api_key:
            raise RuntimeError("OPENAI_API_KEY environment variable not set")
        client = openai.OpenAI(api_key=api_key)
        prompt = (
            "Summarize the following meeting transcript. "
            "- First, provide a concise summary in bullet points. "
            "- Then, list all action items separately, each with the responsible person (if mentioned). "
            f"The most probably meeting language code is {language}"
        )
        response = client.chat.completions.create(
            model=model,
            messages=[
                {"role": "system", "content": prompt},
                {"role": "user", "content": text},
            ],
        )
        return response.choices[0].message.content.strip()
    elif provider == "gemini":
        try:
            import google.generativeai as genai
        except ImportError:
            raise SystemExit("google-generativeai is required. Install with `pip install google-generativeai`")
        api_key = os.environ.get("GOOGLE_API_KEY")
        if not api_key:
            raise RuntimeError("GOOGLE_API_KEY environment variable not set")
        genai.configure(api_key=api_key)
        prompt = (
            "Summarize the following meeting transcript into "
            f"{sentences} concise bullet points."
        )
        model_name = model or "gemini-pro"
        generative_model = genai.GenerativeModel(model_name)
        response = generative_model.generate_content(prompt + "\n" + text)
        return response.text.strip()
    else:
        raise ValueError("Unknown provider for summarization")

def save_output(text, path, fmt="text"):
    if fmt == "markdown":
        text = text.replace('\n', '  \n')
    with open(path, 'w') as f:
        f.write(text)

def switch_audio_sources(input_source=None, output_source=None):
    """Switch macOS audio input/output using SwitchAudioSource.

    Returns previous input and output device names so they can be restored.
    If the SwitchAudioSource utility is not available, nothing happens.
    """
    cmd = shutil.which("SwitchAudioSource")
    if not cmd:
        print(
            "SwitchAudioSource utility not found. Install with `brew install switchaudio-osx` for automatic switching."
        )
        return None, None

    def current(dev_type):
        try:
            out = subprocess.check_output([cmd, "-t", dev_type, "-c"])
            return out.decode().strip()
        except subprocess.CalledProcessError:
            return None

    prev_in = prev_out = None
    if input_source:
        prev_in = current("input")
        subprocess.run([cmd, "-t", "input", "-s", input_source])
    if output_source:
        prev_out = current("output")
        subprocess.run([cmd, "-t", "output", "-s", output_source])
    return prev_in, prev_out


def restore_audio_sources(prev_input=None, prev_output=None):
    cmd = shutil.which("SwitchAudioSource")
    if not cmd:
        return
    if prev_input:
        subprocess.run([cmd, "-t", "input", "-s", prev_input])
    if prev_output:
        subprocess.run([cmd, "-t", "output", "-s", prev_output])

def main():
    cfg = load_config(CONFIG_PATH)
    os.makedirs(cfg.get("output_dir", "output"), exist_ok=True)

    prev_in, prev_out = switch_audio_sources(
        cfg.get("input_source"), cfg.get("output_source")
    )
    try:
        ts = datetime.now().strftime("%Y%m%d_%H%M%S")
        audio_file = os.path.join(cfg.get("output_dir", "output"), f"recording_{ts}.wav")
        print(f"Recording audio to {audio_file} ...")
        record_audio(
            audio_file,
            cfg.get("audio_device", "0"),
            cfg.get("duration_seconds", 60),
        )

<<<<<<< HEAD
        print("Transcribing ...")
        lang = cfg.get("language", "en")
        transcript = transcribe_audio(
            audio_file,
            cfg.get("transcription_model", "base"),
            lang
        )
        transcript_path = os.path.join(cfg.get("output_dir", "output"), f"transcript_{ts}.txt")
        save_output(transcript, transcript_path, "text")
        print(f"Transcript saved to {transcript_path}")

        print("Summarizing transcript with LLM ...")
        provider = cfg.get("llm_provider", "openai")
        model_key = "openai_model" if provider == "openai" else "gemini_model"
        notes = summarize_text(
            transcript,
            cfg.get("summary_sentences", 5),
            provider,
            cfg.get(model_key, "gpt-3.5-turbo" if provider == "openai" else "gemini-pro"),
        )
        notes_path = os.path.join(cfg.get("output_dir", "output"), f"notes_{ts}.md" if cfg.get("output_format", "text") == "markdown" else f"notes_{ts}.txt")
        save_output(notes, notes_path, cfg.get("output_format", "text"))
        print(f"Notes saved to {notes_path}")
    finally:
        restore_audio_sources(prev_in, prev_out)
=======
    print("Transcribing ...")
    lang = cfg.get("language", "en")
    transcript = transcribe_audio(
        audio_file,
        cfg.get("transcription_model", "base"),
        lang
    )
    transcript_path = os.path.join(cfg.get("output_dir", "output"), f"transcript_{ts}.txt")
    save_output(transcript, transcript_path, "text")
    print(f"Transcript saved to {transcript_path}")

    print("Summarizing transcript with LLM ...")
    provider = cfg.get("llm_provider", "openai")
    model_key = "openai_model" if provider == "openai" else "gemini_model"
    notes = summarize_text(
        transcript,
        cfg.get("summary_sentences", 5),
        provider,
        cfg.get(model_key, "gpt-3.5-turbo" if provider == "openai" else "gemini-pro"),
        lang,
    )
    notes_path = os.path.join(cfg.get("output_dir", "output"), f"notes_{ts}.md" if cfg.get("output_format", "text") == "markdown" else f"notes_{ts}.txt")
    save_output(notes, notes_path, cfg.get("output_format", "text"))
    print(f"Notes saved to {notes_path}")
>>>>>>> 1db80123

    if not cfg.get("keep_audio", True):
        try:
            os.remove(audio_file)
            print(f"Deleted audio file {audio_file}")
        except OSError as e:
            print(f"Failed to delete audio file: {e}")

if __name__ == "__main__":
    main()<|MERGE_RESOLUTION|>--- conflicted
+++ resolved
@@ -159,7 +159,6 @@
             cfg.get("duration_seconds", 60),
         )
 
-<<<<<<< HEAD
         print("Transcribing ...")
         lang = cfg.get("language", "en")
         transcript = transcribe_audio(
@@ -185,32 +184,6 @@
         print(f"Notes saved to {notes_path}")
     finally:
         restore_audio_sources(prev_in, prev_out)
-=======
-    print("Transcribing ...")
-    lang = cfg.get("language", "en")
-    transcript = transcribe_audio(
-        audio_file,
-        cfg.get("transcription_model", "base"),
-        lang
-    )
-    transcript_path = os.path.join(cfg.get("output_dir", "output"), f"transcript_{ts}.txt")
-    save_output(transcript, transcript_path, "text")
-    print(f"Transcript saved to {transcript_path}")
-
-    print("Summarizing transcript with LLM ...")
-    provider = cfg.get("llm_provider", "openai")
-    model_key = "openai_model" if provider == "openai" else "gemini_model"
-    notes = summarize_text(
-        transcript,
-        cfg.get("summary_sentences", 5),
-        provider,
-        cfg.get(model_key, "gpt-3.5-turbo" if provider == "openai" else "gemini-pro"),
-        lang,
-    )
-    notes_path = os.path.join(cfg.get("output_dir", "output"), f"notes_{ts}.md" if cfg.get("output_format", "text") == "markdown" else f"notes_{ts}.txt")
-    save_output(notes, notes_path, cfg.get("output_format", "text"))
-    print(f"Notes saved to {notes_path}")
->>>>>>> 1db80123
 
     if not cfg.get("keep_audio", True):
         try:
