--- conflicted
+++ resolved
@@ -327,12 +327,6 @@
             cfg.get("whispercpp_binary"),
             cfg.get("whispercpp_model"),
         )
-<<<<<<< HEAD
-        transcript_path = os.path.join(meeting_dir, f"transcript_{suffix}.txt")
-        save_output(transcript, transcript_path, "text")
-        print(f"Transcript saved to {transcript_path}")
-=======
->>>>>>> 7aff9963
 
         print("Summarizing transcript with LLM ...")
         provider = cfg.get("llm_provider", "openai")
@@ -359,20 +353,13 @@
             + transcript
         )
 
-<<<<<<< HEAD
         notes_filename = (
             f"notes_{suffix}.md"
             if cfg.get("output_format", "text") == "markdown"
             else f"notes_{suffix}.txt"
         )
+        
         notes_path = os.path.join(meeting_dir, notes_filename)
-=======
-        notes_path = os.path.join(
-            meeting_dir,
-            f"notes_{ts}.md" if cfg.get("output_format", "text") == "markdown" else f"notes_{ts}.txt",
-        )
-
->>>>>>> 7aff9963
         save_output(notes_content, notes_path, cfg.get("output_format", "text"))
         print(f"Notes saved to {notes_path}")
 
